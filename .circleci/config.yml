version: 2

.job_steps: &job_steps
  steps:
    - checkout
    - run:
<<<<<<< HEAD
        name: "Setup"
        command: |
          if [[ $CIRCLE_JOB == *"qemu"* ]] ; then sudo docker run --rm --privileged multiarch/qemu-user-static:register --reset ; fi
    - run:
=======
>>>>>>> 86d5b8a2
        name: "Build"
        no_output_timeout: 30m
        command: |
          BRANCH=$([ -z "$CIRCLE_TAG" ] && echo "$CIRCLE_BRANCH" || echo "master")
<<<<<<< HEAD
          [[ $CIRCLE_JOB == *"qemu"* ]] && DOCKERIFNEEDED="docker run --rm -v $(pwd):/workspace -w /workspace pihole/ftl-build:arm-qemu "
          $DOCKERIFNEEDED bash .circleci/build-CI.sh "${STATIC}" "${BRANCH}" "${CIRCLE_TAG}" "${CIRCLE_JOB}"
=======
          bash .circleci/build-CI.sh "${STATIC}" "${BRANCH}" "${CIRCLE_TAG}" "${CIRCLE_JOB}"
>>>>>>> 86d5b8a2
    - run:
        name: "Binary checks"
        command: bash test/arch_test.sh
    - run:
        name: "Compute checksum"
        command: |
          mv pihole-FTL "${BIN_NAME}"
          sha1sum pihole-FTL-* > ${BIN_NAME}.sha1
    - run:
        name: "Upload binary to binary bucket"
        command: |
          [ -z "${CIRCLE_PR_USERNAME}" ] || exit 0
          DIR="${CIRCLE_TAG:-${CIRCLE_BRANCH}}"
          mkdir -p ~/.ssh/
          ssh-keyscan -H $SSH_HOST >> ~/.ssh/known_hosts
          sftp -b - $SSH_USER@$SSH_HOST <<< "-mkdir html/${DIR}
          put ${BIN_NAME}* html/${DIR}"
    - run:
        name: "Verify uploaded binary"
        command: |
          [ -z "${CIRCLE_PR_USERNAME}" ] || exit 0
          DIR="${CIRCLE_TAG:-${CIRCLE_BRANCH}}"
          mkdir download
          cd download
          wget "https://ftl.pi-hole.net/${DIR}/${BIN_NAME}"
          wget "https://ftl.pi-hole.net/${DIR}/${BIN_NAME}.sha1"
          sha1sum -c "${BIN_NAME}.sha1"
          cd ..
    - run:
        name: "Test"
        command: |
          mv "${BIN_NAME}" pihole-FTL
          test/run.sh

.docker_template: &docker_template
  docker:
<<<<<<< HEAD
    - image: pihole/ftl-build:v1.3-$CIRCLE_JOB
=======
    - image: pihole/ftl-build:v1.7-$CIRCLE_JOB
>>>>>>> 86d5b8a2
  <<: *job_steps

jobs:
  armv4t:
    <<: *docker_template
    environment:
      BIN_NAME: "pihole-FTL-armv4-linux-gnueabi"

  armv5te:
    <<: *docker_template
    environment:
      BIN_NAME: "pihole-FTL-armv5-linux-gnueabi"

  armv6hf:
    <<: *docker_template
    environment:
      BIN_NAME: "pihole-FTL-armv6-linux-gnueabihf"

  armv7hf:
    <<: *docker_template
    environment:
      BIN_NAME: "pihole-FTL-armv7-linux-gnueabihf"

  armv8a:
    <<: *docker_template
    environment:
      BIN_NAME: "pihole-FTL-armv8-linux-gnueabihf"

  aarch64:
    <<: *docker_template
    environment:
      BIN_NAME: "pihole-FTL-aarch64-linux-gnu"

  x86_64:
    <<: *docker_template
    environment:
      BIN_NAME: "pihole-FTL-linux-x86_64"

  x86_64-musl:
    <<: *docker_template
    environment:
      BIN_NAME: "pihole-FTL-musl-linux-x86_64"

  x86_32:
    <<: *docker_template
    environment:
      BIN_NAME: "pihole-FTL-linux-x86_32"

workflows:
  version: 2
  build:
    jobs:
      - armv4t:
          filters:
            tags:
              only: /^v.*/
      - armv5te:
          filters:
            tags:
              only: /^v.*/
      - armv6hf:
          filters:
            tags:
              only: /^v.*/
      - armv7hf:
          filters:
            tags:
              only: /^v.*/
      - armv8a:
          filters:
            tags:
              only: /^v.*/
      - aarch64:
          filters:
            tags:
              only: /^v.*/
      - x86_64:
          filters:
            tags:
              only: /^v.*/
      - x86_64-musl:
          filters:
            tags:
              only: /^v.*/
      - x86_32:
          filters:
            tags:
              only: /^v.*/
<|MERGE_RESOLUTION|>--- conflicted
+++ resolved
@@ -4,23 +4,11 @@
   steps:
     - checkout
     - run:
-<<<<<<< HEAD
-        name: "Setup"
-        command: |
-          if [[ $CIRCLE_JOB == *"qemu"* ]] ; then sudo docker run --rm --privileged multiarch/qemu-user-static:register --reset ; fi
-    - run:
-=======
->>>>>>> 86d5b8a2
         name: "Build"
         no_output_timeout: 30m
         command: |
           BRANCH=$([ -z "$CIRCLE_TAG" ] && echo "$CIRCLE_BRANCH" || echo "master")
-<<<<<<< HEAD
-          [[ $CIRCLE_JOB == *"qemu"* ]] && DOCKERIFNEEDED="docker run --rm -v $(pwd):/workspace -w /workspace pihole/ftl-build:arm-qemu "
-          $DOCKERIFNEEDED bash .circleci/build-CI.sh "${STATIC}" "${BRANCH}" "${CIRCLE_TAG}" "${CIRCLE_JOB}"
-=======
           bash .circleci/build-CI.sh "${STATIC}" "${BRANCH}" "${CIRCLE_TAG}" "${CIRCLE_JOB}"
->>>>>>> 86d5b8a2
     - run:
         name: "Binary checks"
         command: bash test/arch_test.sh
@@ -57,11 +45,7 @@
 
 .docker_template: &docker_template
   docker:
-<<<<<<< HEAD
-    - image: pihole/ftl-build:v1.3-$CIRCLE_JOB
-=======
     - image: pihole/ftl-build:v1.7-$CIRCLE_JOB
->>>>>>> 86d5b8a2
   <<: *job_steps
 
 jobs:
