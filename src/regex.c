/* Pi-hole: A black hole for Internet advertisements
*  (c) 2017 Pi-hole, LLC (https://pi-hole.net)
*  Network-wide ad blocking via your own hardware.
*
*  FTL Engine
*  Regular Expressions
*
*  This file is copyright under the latest version of the EUPL.
*  Please see LICENSE file for your rights under this license. */

#include "FTL.h"
#include "regex_r.h"
#include "timers.h"
#include "log.h"
#include "config/config.h"
// data getter functions
#include "datastructure.h"
#include "database/gravity-db.h"
// add_per_client_regex_client()
#include "shmem.h"
#include "database/message-table.h"
// init_shmem()
#include "shmem.h"
// readFTLconf()
#include "config/config.h"
// cli_stuff()
#include "args.h"

const char *regextype[REGEX_MAX] = { "deny", "allow", "CLI" };

static regexData *allow_regex = NULL;
static regexData *deny_regex = NULL;
static regexData   *cli_regex = NULL;
static unsigned int num_regex[REGEX_MAX] = { 0 };
unsigned int regex_change = 0;
static char regex_msg[REGEX_MSG_LEN] = { 0 };

static inline regexData *get_regex_ptr(const enum regex_type regexid)
{
	switch (regexid)
	{
		case REGEX_DENY:
			return deny_regex;
		case REGEX_ALLOW:
			return allow_regex;
		case REGEX_CLI:
			return cli_regex;
		case REGEX_MAX: // Fall through
		default: // This is not possible
			return NULL;
	}
}

static inline void free_regex_ptr(const enum regex_type regexid)
{
	regexData **regex;
	switch (regexid)
	{
		case REGEX_DENY:
			regex = &deny_regex;
			break;
		case REGEX_ALLOW:
			regex = &allow_regex;
			break;
		case REGEX_CLI:
			regex = &cli_regex;
			break;
		case REGEX_MAX: // Fall through
		default: // This is not possible
			return;
	}

	// Free pointer (if not already NULL)
	if(*regex != NULL)
	{
		free(*regex);
		*regex = NULL;
	}
}

static __attribute__ ((pure)) regexData *get_regex_ptr_from_id(unsigned int regexID)
{
	unsigned int maxi;
	enum regex_type regex_type;
	if(regexID < num_regex[REGEX_BLACKLIST])
	{
		// Regex blacklist
		regex_type = REGEX_BLACKLIST;
		maxi = num_regex[REGEX_BLACKLIST];
	}
	else
	{
		// Subtract regex blacklist
		regexID -= num_regex[REGEX_BLACKLIST];

		// Check for regex whitelist
		if(regexID < num_regex[REGEX_WHITELIST])
		{
			// Regex whitelist
			regex_type = REGEX_WHITELIST;
			maxi = num_regex[REGEX_WHITELIST];
		}
		else
		{
			// Subtract regex whitelist
			regexID -= num_regex[REGEX_WHITELIST];

			// CLI regex
			regex_type = REGEX_CLI;
			maxi = num_regex[REGEX_CLI];
		}
	}

	regexData *regex = get_regex_ptr(regex_type);
	if(regex != NULL && regexID < maxi)
		return &(regex[regexID]);

	return NULL;
}

unsigned int __attribute__((pure)) get_num_regex(const enum regex_type regexid)
{
	// count number of all available reges
	if(regexid == REGEX_MAX)
	{
		unsigned int num = 0;
		for(unsigned int i = 0; i < REGEX_MAX; i++)
			num += num_regex[i];
		return num;
	}

	// else: specific regex type
	return num_regex[regexid];
}

#define FTL_REGEX_SEP ";"
/* Compile regular expressions into data structures that can be used with
   regexec() to match against a string */
bool compile_regex(const char *regexin, regexData *regex, char **message)
{
	// Extract possible Pi-hole extensions
	char rgxbuf[strlen(regexin) + 1u];
	// Parse special FTL syntax if present
	if(strstr(regexin, FTL_REGEX_SEP) != NULL)
	{
		char *buf = strdup(regexin);
		// Extract regular expression pattern in front of FTL-specific syntax
		char *saveptr = NULL;
		char *part = strtok_r(buf, FTL_REGEX_SEP, &saveptr);
		strncpy(rgxbuf, part, sizeof(rgxbuf));

		// Analyze FTL-specific parts
		while((part = strtok_r(NULL, FTL_REGEX_SEP, &saveptr)) != NULL)
		{
			char extra[17] = { 0 };
			// options ";querytype=!AAAA" and ";querytype=AAAA"
			if(sscanf(part, "querytype=%16s", extra))
			{
				// Warn if specified more than one querytype option
<<<<<<< HEAD
				if(regex->query_type != 0)
				{
					*message = strdup("Overwriting previous querytype setting (multiple \"querytype=...\" found)");
					return false;
				}
=======
				if(regex[index].ext.query_type != 0)
					logg_regex_warning(regextype[regexid],
					                   "Overwriting previous querytype setting",
					                   dbidx, regexin);
>>>>>>> 9bfcc880

				// Test input string against all implemented query types
				for(enum query_type qtype = TYPE_A; qtype < TYPE_MAX; qtype++)
				{
					// Check for querytype
					const char *qtypestr = get_query_type_str(qtype, NULL, NULL);
					if(strcasecmp(extra, qtypestr) == 0)
					{
<<<<<<< HEAD
						regex->query_type = qtype;
						regex->query_type_inverted = false;
=======
						regex[index].ext.query_type = type;
						regex[index].ext.query_type_inverted = false;
>>>>>>> 9bfcc880
						break;
					}
					// Check for INVERTED querytype
					else if(extra[0] == '!' && strcasecmp(extra + 1u, qtypestr) == 0)
					{
<<<<<<< HEAD
						regex->query_type = qtype;
						regex->query_type_inverted = true;
=======
						regex[index].ext.query_type = type;
						regex[index].ext.query_type_inverted = true;
>>>>>>> 9bfcc880
						break;
					}
				}
				// Nothing found
<<<<<<< HEAD
				if(regex->query_type == 0)
				{
					if(asprintf(message, "Unknown querytype \"%s\"", extra) < 1)
						log_err("Memory allocation failed in compile_regex()");
					return false;
=======
				if(regex[index].ext.query_type == 0)
				{
					char msg[64] = { 0 };
					snprintf(msg, sizeof(msg), "Unknown querytype \"%s\"", extra);
					logg_regex_warning(regextype[regexid], msg, dbidx, regexin);
>>>>>>> 9bfcc880
				}

				// Debug output
				else if(config.debug & DEBUG_REGEX)
				{
<<<<<<< HEAD
					const char *qtypestr = get_query_type_str(regex->query_type, NULL, NULL);
					log_debug(DEBUG_REGEX, "   This regex will %s match query type %s",
					          regex->query_type_inverted ? "NOT" : "ONLY",
					          qtypestr);
=======
					logg("   This regex will %s match query type %s",
					     regex[index].ext.query_type_inverted ? "NOT" : "ONLY",
					     querytypes[regex[index].ext.query_type]);
>>>>>>> 9bfcc880
				}
			}
			// option: ";invert"
			else if(strcasecmp(part, "invert") == 0)
			{
<<<<<<< HEAD
				regex->inverted = true;
=======
				regex[index].ext.inverted = true;
>>>>>>> 9bfcc880

				// Debug output
				if(config.debug & DEBUG_REGEX)
				{
					log_debug(DEBUG_REGEX, "   This regex will match in inverted mode.");
				}
			}
			// options ";reply=NXDOMAIN", etc.
			else if(sscanf(part, "reply=%16s", extra))
			{
				// Test input string against all implemented reply types
				const char *type = "";
				if(strcasecmp(extra, "NODATA") == 0)
				{
					type = "NODATA";
					regex[index].ext.reply = REPLY_NODATA;
				}
				else if(strcasecmp(extra, "NXDOMAIN") == 0)
				{
					type = "NXDOMAIN";
					regex[index].ext.reply = REPLY_NXDOMAIN;
				}
				else if(strcasecmp(extra, "REFUSED") == 0)
				{
					type = "REFUSED";
					regex[index].ext.reply = REPLY_REFUSED;
				}
				else if(strcasecmp(extra, "IP") == 0)
				{
					type = "IP";
					regex[index].ext.reply = REPLY_IP;
				}
				else if(inet_pton(AF_INET, extra, &regex[index].ext.addr4) == 1)
				{
					// Custom IPv4 target
					type = extra;
					regex[index].ext.reply = REPLY_IP;
					regex[index].ext.custom_ip4 = true;
				}
				else if(inet_pton(AF_INET6, extra, &regex[index].ext.addr6) == 1)
				{
					// Custom IPv6 target
					type = extra;
					regex[index].ext.reply = REPLY_IP;
					regex[index].ext.custom_ip6 = true;
				}
				else if(strcasecmp(extra, "NONE") == 0)
				{
					type = "NONE";
					regex[index].ext.reply = REPLY_NONE;
				}
				else
				{
					char msg[64] = { 0 };
					snprintf(msg, sizeof(msg)-1, "Unknown reply type \"%s\"", extra);
					logg_regex_warning(regextype[regexid], msg, dbidx, regexin);
				}

				// Debug output
				if(config.debug & DEBUG_REGEX && regex[index].ext.reply != REPLY_UNKNOWN)
					logg("   This regex will result in a custom reply: %s", type);
			}
			else
			{
				if(asprintf(message, "Invalid regex option \"%s\"", part) < 1)
					log_err("Memory allocation failed in compile_regex()");
				return false;
			}
		}
		free(buf);
	}
	else
	{
		// Copy entire input string into buffer
		strcpy(rgxbuf, regexin);
	}

	// We use the extended RegEx flavor (ERE) and specify that matching should
	// always be case INsensitive
	const int errcode = regcomp(&regex->regex, rgxbuf, REG_EXTENDED | REG_ICASE | REG_NOSUB);
	if(errcode != 0)
	{
		// Get error string and log it
		(void) regerror (errcode, &regex->regex, regex_msg, sizeof(regex_msg));
		*message = strdup(regex_msg);
		regex->available = false;
		return false;
	}

	// Store compiled regex string in buffer
	regex->string = strdup(regexin);
	regex->available = true;

	return true;
}

int match_regex(const char *input, DNSCacheData* dns_cache, const int clientID,
                const enum regex_type regexid, const bool regextest)
{
	int match_idx = -1;
	regexData *regex = get_regex_ptr(regexid);
#ifdef USE_TRE_REGEX
	regmatch_t match[1] = {{ 0 }}; // This also disables any sub-matching
#endif

	// Check if we need to recompile regex because they were changed in
	// another fork. If this is the case, reload everything (regex
	// themselves as well as per-client enabled/disabled state)
	if(regex_change != counters->regex_change)
	{
		log_info("Reloading externally changed regular expressions");
		read_regex_from_database();
		// Update regex pointer as it will have changed (free_regex has
		// been called)
		regex = get_regex_ptr(regexid);
	}

	// Loop over all configured regex filters of this type
	for(unsigned int index = 0; index < num_regex[regexid]; index++)
	{
		// Only check regex which have been successfully compiled ...
		if(!regex[index].available)
		{
			log_debug(DEBUG_REGEX, "Regex %s (%u, DB ID %d) is NOT AVAILABLE (compilation error)",
			          regextype[regexid], index, regex[index].database_id);
			continue;
		}
		// ... and are enabled for this client
		int regexID = index;
		if(regexid == REGEX_ALLOW)
			regexID += num_regex[REGEX_DENY];
		else if(regexid == REGEX_CLI)
			regexID += num_regex[REGEX_DENY] +
			           num_regex[REGEX_ALLOW];

		// Only use regular expressions enabled for this client
		// We allow clientID = -1 to get all regex (for testing)
		if(clientID >= 0 && !get_per_client_regex(clientID, regexID))
		{
			if(config.debug & DEBUG_REGEX)
			{
				clientsData* client = getClient(clientID, true);
				if(client != NULL)
				{
					log_debug(DEBUG_REGEX, "Regex %s (%u, DB ID %d) \"%s\" NOT ENABLED for client %s",
					          regextype[regexid], index, regex[index].database_id,
					          regex[index].string, getstr(client->ippos));
				}
			}
			continue;
		}

		// Try to match the compiled regular expression against input
		log_debug(DEBUG_REGEX, "Executing: index = %d, preg = %p, str = \"%s\", pmatch = %p", index, &regex[index].regex, input, &match);
#ifdef USE_TRE_REGEX
		int retval = tre_regexec(&regex[index].regex, input, 0, match, 0);
#else
		int retval = regexec(&regex[index].regex, input, 0, NULL, 0);
#endif
		// regexec() returns REG_OK for a successful match or REG_NOMATCH for failure.
		if ((retval == REG_OK && !regex[index].ext.inverted) ||
		    (retval == REG_NOMATCH && regex[index].ext.inverted))
		{
			// Check possible additional regex settings
			if(dns_cache != NULL)
			{
				// Check query type filtering
				if(regex[index].ext.query_type != 0)
				{
					if((!regex[index].ext.query_type_inverted && regex[index].ext.query_type != dns_cache->query_type) ||
					    (regex[index].ext.query_type_inverted && regex[index].ext.query_type == dns_cache->query_type))
					{
<<<<<<< HEAD
						log_debug(DEBUG_REGEX, "Regex %s (%u, DB ID %i) NO match: \"%s\" vs. \"%s\""
						                       " (skipped because of query type %smatch)",
						          regextype[regexid], index, regex[index].database_id,
						          input, regex[index].string, regex[index].query_type_inverted ? "inversion " : "mis");
=======
						if(config.debug & DEBUG_REGEX)
						{
							logg("Regex %s (%u, DB ID %i) NO match: \"%s\" vs. \"%s\""
								" (skipped because of query type %smatch)",
							regextype[regexid], index, regex[index].database_id,
							input, regex[index].string, regex[index].ext.query_type_inverted ? "inversion " : "mis");
						}
>>>>>>> 9bfcc880
						continue;
					}
				}
				// Set special reply type if configured for this regex
				if(regex[index].ext.reply != REPLY_UNKNOWN)
					dns_cache->force_reply = regex[index].ext.reply;
			}

			// Match, return true
			match_idx = regex[index].database_id;

			// Print match message when in regex debug mode
			log_debug(DEBUG_REGEX, "Regex %s (%u, DB ID %i) >> MATCH: \"%s\" vs. \"%s\"",
			          regextype[regexid], index, regex[index].database_id,
			          input, regex[index].string);

			if(regextest && regexid == REGEX_CLI)
			{
				// CLI provided regular expression
				log_info("    %s%s%s matches",
				         cli_bold(), regex[index].string, cli_normal());
			}
			else if(regextest && regexid == REGEX_DENY)
			{
				// Database-sourced regular expression
				log_info("    %s%s%s matches (deny regex, DB ID %i)",
				         cli_bold(), regex[index].string, cli_normal(),
				         regex[index].database_id);
			}
			else if(regextest && regexid == REGEX_ALLOW)
			{
				// Database-sourced regular expression
				log_info("    %s%s%s matches (allow regex, DB ID %i)",
				         cli_bold(), regex[index].string, cli_normal(),
				         regex[index].database_id);
			}
			else
			{
				// Only check the first match when not in regex-test mode
				break;
			}
		}

		// Print no match message when in regex debug mode
		if(match_idx == -1)
		{
			log_debug(DEBUG_REGEX, "Regex %s (%u, DB ID %i) NO match: \"%s\" vs. \"%s\"",
			          regextype[regexid], index, regex[index].database_id,
			          input, regex[index].string);
		}
	}

	// Return match_idx (-1 if there was no match)
	return match_idx;
}

static void free_regex(void)
{
	// Return early if we don't use any regex filters
	if(allow_regex == NULL &&
	   deny_regex == NULL &&
	     cli_regex == NULL)
	{
		log_debug(DEBUG_DATABASE, "Not using any regex filters, nothing to free or reset");
		return;
	}

	// Reset client configuration
	log_debug(DEBUG_DATABASE, "Resetting per-client regex settings");
	for(int clientID = 0; clientID < counters->clients; clientID++)
	{
		reset_per_client_regex(clientID);
	}

	// Free regex datastructure
	// Loop over regex types
	for(enum regex_type regexid = REGEX_DENY; regexid < REGEX_MAX; regexid++)
	{
		regexData *regex = get_regex_ptr(regexid);

		// Reset counter for number of regex
		const unsigned int oldcount = num_regex[regexid];
		num_regex[regexid] = 0;

		// Exit early if the regex has already been freed (or has never been used)
		if(regex == NULL)
			continue;

		log_debug(DEBUG_DATABASE, "Going to free %i entries in %s regex struct",
		          oldcount, regextype[regexid]);

		// Loop over entries with this regex type
		for(unsigned int index = 0; index < oldcount; index++)
		{
			if(!regex[index].available)
				continue;

			regfree(&regex[index].regex);

			// Also free buffered regex strings
			if(regex[index].string != NULL)
			{
				free(regex[index].string);
				regex[index].string = NULL;
			}
		}

		log_debug(DEBUG_DATABASE, "Loop done, freeing regex pointer (%p)", regex);

		// Free array with regex datastructure
		free_regex_ptr(regexid);
	}
}

// This function does three things:
//   1. Allocate additional memory if required
//   2. Reset all regex to false for this client
//   3. Load regex enabled/disabled state
void reload_per_client_regex(clientsData *client)
{
	// Ensure there is enough memory in the shared memory object
	add_per_client_regex(client->id);

	// Zero-initialize (or wipe previous) regex
	reset_per_client_regex(client->id);

	// Load regex per-group deny regex for this client
	if(num_regex[REGEX_DENY] > 0)
		gravityDB_get_regex_client_groups(client, num_regex[REGEX_DENY],
		                                  deny_regex, REGEX_DENY,
		                                  "vw_regex_blacklist");

	// Load regex per-group allow regex for this client
	if(num_regex[REGEX_ALLOW] > 0)
		gravityDB_get_regex_client_groups(client, num_regex[REGEX_ALLOW],
		                                  allow_regex, REGEX_ALLOW,
		                                  "vw_regex_whitelist");
}

static void read_regex_table(const enum regex_type regexid)
{
	// Get table ID
	const enum gravity_tables tableID = (regexid == REGEX_DENY) ? REGEX_BLACKLIST_TABLE : REGEX_WHITELIST_TABLE;

	log_debug(DEBUG_DATABASE, "Reading regex %s from database", regextype[regexid]);

	// Get number of lines in the regex table
	num_regex[regexid] = 0;
	int count = gravityDB_count(tableID);

	if(count == 0)
	{
		return;
	}
	else if(count < 0)
	{
		log_warn("Database query failed, assuming there are no %s regex entries", regextype[regexid]);
		return;
	}

	// Allocate memory for regex
	regexData *regex = NULL;
	if(regexid == REGEX_DENY)
	{
		deny_regex = calloc(count, sizeof(regexData));
		regex = deny_regex;
	}
	else
	{
		allow_regex = calloc(count, sizeof(regexData));
		regex = allow_regex;
	}

	// Connect to regex table
	if(!gravityDB_getTable(tableID))
	{
		log_warn("read_regex_from_database(): Error getting %s regex table from database",
		         regextype[regexid]);
		return;
	}

	// Walk database table
	const char *regex_string = NULL;
	int rowid = 0;
	while((regex_string = gravityDB_getDomain(&rowid)) != NULL)
	{
		// Avoid buffer overflow if database table changed
		// since we counted its entries
		if(num_regex[regexid] >= (unsigned int)count)
		{
			log_warn("read_regex_table(%s) exiting early to avoid overflow (%d/%d).",
			         regextype[regexid], num_regex[regexid], count);
			break;
		}

		// Skip this entry if empty: an empty regex filter would match
		// anything anywhere and hence match all incoming regex_strings. A user
		// can still achieve this with a filter such as ".*", however empty
		// filters in the regex table are probably not expected to have such
		// an effect and would immediately lead to "blocking or allowing
		// the entire Internet"
		if(strlen(regex_string) < 1)
			continue;

		// Debug logging
		log_debug(DEBUG_REGEX, "Compiling %s regex %i (DB ID %i): %s",
		          regextype[regexid], num_regex[regexid], rowid, regex_string);

		const int index = num_regex[regexid]++;
		char *message = NULL;

		// Compile this regex
		if(!compile_regex(regex_string, &regex[index], &message) && message != NULL)
		{
			logg_regex_warning(regextype[regexid], message,
			                   regex->database_id, regex_string);
			free(message);
		}

		// Store database ID
		regex[num_regex[regexid]-1].database_id = rowid;

		// Signal other forks that the regex data has changed and should be updated
		regex_change = ++counters->regex_change;
	}

	// Finalize statement and close gravity database handle
	gravityDB_finalizeTable();

	// Debug logging
	log_debug(DEBUG_DATABASE, "Read %i %s regex entries",
	          num_regex[regexid],
	          regextype[regexid]);
}

void read_regex_from_database(void)
{
	// Free regex filters
	// This routine is safe to be called even when there
	// are no regex filters at the moment
	free_regex();

	// Start timer for regex compilation analysis
	timer_start(REGEX_TIMER);

	// Read and compile regex blacklist
	read_regex_table(REGEX_DENY);

	// Read and compile regex whitelist
	read_regex_table(REGEX_ALLOW);

	// Loop over all clients and ensure we have enough space and load
	// per-client regex data, not all of the regex read and compiled above
	// will also be used by all clients
	log_debug(DEBUG_DATABASE, "Loading per-client regex data");
	for(int clientID = 0; clientID < counters->clients; clientID++)
	{
		// Get client pointer
		clientsData *client = getClient(clientID, true);
		// Skip invalid and alias-clients
		if(client == NULL || client->flags.aliasclient)
			continue;

		reload_per_client_regex(client);
	}

	// Print message to FTL's log after reloading regex filters
	log_info("Compiled %i allow and %i deny regex for %i clients in %.1f msec",
	         num_regex[REGEX_ALLOW], num_regex[REGEX_DENY],
	         counters->clients, timer_elapsed_msec(REGEX_TIMER));
}

int regex_test(const bool debug_mode, const bool quiet, const char *domainin, const char *regexin)
{
	// Prepare counters and regex memories
	counters = calloc(1, sizeof(countersStruct));
	// Disable terminal output during config config file parsing
	log_ctrl(false, false);
	// Process pihole-FTL.conf to get gravity.db path
	readFTLconf();

	// Disable all debugging output if not explicitly in debug mode (CLI argument "d")
	if(!debug_mode)
		config.debug = 0;
	// Re-enable terminal output
	log_ctrl(false, !quiet);

	int matchidx = -1;
	if(regexin == NULL)
	{
		// Read and compile regex lists from database
		log_info("%s Loading regex filters from database...", cli_info());
		timer_start(REGEX_TIMER);
		log_ctrl(false, true); // Temporarily re-enable terminal output for error logging
		read_regex_table(REGEX_DENY);
		read_regex_table(REGEX_ALLOW);
		log_ctrl(false, !quiet); // Re-apply quiet option after compilation
		log_info("    Compiled %i deny and %i allow regex in %.3f msec\n",
		     num_regex[REGEX_DENY], num_regex[REGEX_ALLOW],
		     timer_elapsed_msec(REGEX_TIMER));

		// Check user-provided domain against all loaded regular deny expressions
		log_info("%s Checking domain against deny regex...", cli_info());
		timer_start(REGEX_TIMER);
		int matchidx1 = match_regex(domainin, NULL, -1, REGEX_DENY, true);
		log_info("    Time: %.3f msec", timer_elapsed_msec(REGEX_TIMER));

		// Check user-provided domain against all loaded regular allow expressions
		log_info("%s Checking domain against allow regex...", cli_info());
		timer_start(REGEX_TIMER);
		int matchidx2 = match_regex(domainin, NULL, -1, REGEX_ALLOW, true);
		log_info("    Time: %.3f msec", timer_elapsed_msec(REGEX_TIMER));
		matchidx = MAX(matchidx1, matchidx2);

	}
	else
	{
		// Compile CLI regex
		log_info("%s Compiling regex filter...", cli_info());
		regexData regex = { 0 };
		cli_regex = &regex;
		num_regex[REGEX_CLI] = 1;

		// Compile CLI regex
		timer_start(REGEX_TIMER);
		log_ctrl(false, true); // Temporarily re-enable terminal output for error logging
		char *message = NULL;
		if(!compile_regex(regexin, &regex, &message) && message != NULL)
		{
			logg_regex_warning("CLI", message, 0, regexin);
			free(message);
			return 1;
		}
		log_ctrl(false, !quiet); // Re-apply quiet option after compilation
		log_info("    Compiled regex filter in %.3f msec\n", timer_elapsed_msec(REGEX_TIMER));

		// Check user-provided domain against user-provided regular expression
		log_info("Checking domain...");
		timer_start(REGEX_TIMER);
		matchidx = match_regex(domainin, NULL, -1, REGEX_CLI, true);
		if(matchidx == -1)
			log_info("    NO MATCH!");
		log_info("   Time: %.3f msec", timer_elapsed_msec(REGEX_TIMER));
	}

	// Return status 0 = MATCH, 1 = ERROR, 2 = NO MATCH
	return matchidx > -1 ? EXIT_SUCCESS : 2;
}

// Get internal ID of regex with this database ID
static int __attribute__ ((pure)) regex_id_from_database_id(const int dbID)
{
	// Get number of defined regular expressions
	unsigned int sum_regex = 0;
	for(unsigned int i = 0; i < REGEX_MAX; i++)
		sum_regex += num_regex[i];

	// Find internal ID of regular expression with this database ID
	for(unsigned int i = 0; i < sum_regex; i++)
	{
		regexData *regex = get_regex_ptr_from_id(i);
		if(regex == NULL)
			continue;
		if(regex->database_id == dbID)
			return i;
	}

	return -1;
}

// Return redirection addresses for a given blacklist regex (if specified)
bool regex_get_redirect(const int dbID, struct in_addr *addr4, struct in6_addr *addr6)
{
	// Check dbID for validity, return early if negative
	if(dbID < 0)
		return false;

	// Get internal regex ID from database regex ID
	const int regexID = regex_id_from_database_id(dbID);

	if(config.debug & DEBUG_REGEX)
		logg("Regex: %d (database) -> %d (internal)", dbID, regexID);

	// Check internal regex ID for validity, return early if negative
	if(regexID < 0)
		return false;

	// Get regex from regexID
	regexData *regex = get_regex_ptr_from_id(regexID);
	if(regex == NULL)
		return false;

	bool custom_addr = false;
	// Check for IPv4 redirect
	if(regex->ext.custom_ip4 && addr4 != NULL)
	{
		memcpy(addr4, &(regex->ext.addr4), sizeof(*addr4));
		custom_addr = true;
	}

	// Check for IPv6 redirect
	if(regex->ext.custom_ip6 && addr6 != NULL)
	{
		memcpy(addr6, &(regex->ext.addr6), sizeof(*addr6));
		custom_addr = true;
	}

	return custom_addr;
}<|MERGE_RESOLUTION|>--- conflicted
+++ resolved
@@ -29,7 +29,7 @@
 const char *regextype[REGEX_MAX] = { "deny", "allow", "CLI" };
 
 static regexData *allow_regex = NULL;
-static regexData *deny_regex = NULL;
+static regexData  *deny_regex = NULL;
 static regexData   *cli_regex = NULL;
 static unsigned int num_regex[REGEX_MAX] = { 0 };
 unsigned int regex_change = 0;
@@ -82,28 +82,28 @@
 {
 	unsigned int maxi;
 	enum regex_type regex_type;
-	if(regexID < num_regex[REGEX_BLACKLIST])
+	if(regexID < num_regex[REGEX_DENY])
 	{
 		// Regex blacklist
-		regex_type = REGEX_BLACKLIST;
-		maxi = num_regex[REGEX_BLACKLIST];
+		regex_type = REGEX_DENY;
+		maxi = num_regex[REGEX_DENY];
 	}
 	else
 	{
 		// Subtract regex blacklist
-		regexID -= num_regex[REGEX_BLACKLIST];
+		regexID -= num_regex[REGEX_DENY];
 
 		// Check for regex whitelist
-		if(regexID < num_regex[REGEX_WHITELIST])
+		if(regexID < num_regex[REGEX_ALLOW])
 		{
 			// Regex whitelist
-			regex_type = REGEX_WHITELIST;
-			maxi = num_regex[REGEX_WHITELIST];
+			regex_type = REGEX_ALLOW;
+			maxi = num_regex[REGEX_ALLOW];
 		}
 		else
 		{
 			// Subtract regex whitelist
-			regexID -= num_regex[REGEX_WHITELIST];
+			regexID -= num_regex[REGEX_ALLOW];
 
 			// CLI regex
 			regex_type = REGEX_CLI;
@@ -157,18 +157,11 @@
 			if(sscanf(part, "querytype=%16s", extra))
 			{
 				// Warn if specified more than one querytype option
-<<<<<<< HEAD
-				if(regex->query_type != 0)
+				if(regex->ext.query_type != 0)
 				{
 					*message = strdup("Overwriting previous querytype setting (multiple \"querytype=...\" found)");
 					return false;
 				}
-=======
-				if(regex[index].ext.query_type != 0)
-					logg_regex_warning(regextype[regexid],
-					                   "Overwriting previous querytype setting",
-					                   dbidx, regexin);
->>>>>>> 9bfcc880
 
 				// Test input string against all implemented query types
 				for(enum query_type qtype = TYPE_A; qtype < TYPE_MAX; qtype++)
@@ -177,73 +170,42 @@
 					const char *qtypestr = get_query_type_str(qtype, NULL, NULL);
 					if(strcasecmp(extra, qtypestr) == 0)
 					{
-<<<<<<< HEAD
-						regex->query_type = qtype;
-						regex->query_type_inverted = false;
-=======
-						regex[index].ext.query_type = type;
-						regex[index].ext.query_type_inverted = false;
->>>>>>> 9bfcc880
+						regex->ext.query_type = qtype;
+						regex->ext.query_type_inverted = false;
 						break;
 					}
 					// Check for INVERTED querytype
 					else if(extra[0] == '!' && strcasecmp(extra + 1u, qtypestr) == 0)
 					{
-<<<<<<< HEAD
-						regex->query_type = qtype;
-						regex->query_type_inverted = true;
-=======
-						regex[index].ext.query_type = type;
-						regex[index].ext.query_type_inverted = true;
->>>>>>> 9bfcc880
+						regex->ext.query_type = qtype;
+						regex->ext.query_type_inverted = true;
 						break;
 					}
 				}
 				// Nothing found
-<<<<<<< HEAD
-				if(regex->query_type == 0)
+				if(regex->ext.query_type == 0)
 				{
 					if(asprintf(message, "Unknown querytype \"%s\"", extra) < 1)
 						log_err("Memory allocation failed in compile_regex()");
 					return false;
-=======
-				if(regex[index].ext.query_type == 0)
-				{
-					char msg[64] = { 0 };
-					snprintf(msg, sizeof(msg), "Unknown querytype \"%s\"", extra);
-					logg_regex_warning(regextype[regexid], msg, dbidx, regexin);
->>>>>>> 9bfcc880
 				}
 
 				// Debug output
 				else if(config.debug & DEBUG_REGEX)
 				{
-<<<<<<< HEAD
-					const char *qtypestr = get_query_type_str(regex->query_type, NULL, NULL);
+					const char *qtypestr = get_query_type_str(regex->ext.query_type, NULL, NULL);
 					log_debug(DEBUG_REGEX, "   This regex will %s match query type %s",
-					          regex->query_type_inverted ? "NOT" : "ONLY",
+					          regex->ext.query_type_inverted ? "NOT" : "ONLY",
 					          qtypestr);
-=======
-					logg("   This regex will %s match query type %s",
-					     regex[index].ext.query_type_inverted ? "NOT" : "ONLY",
-					     querytypes[regex[index].ext.query_type]);
->>>>>>> 9bfcc880
 				}
 			}
 			// option: ";invert"
 			else if(strcasecmp(part, "invert") == 0)
 			{
-<<<<<<< HEAD
-				regex->inverted = true;
-=======
-				regex[index].ext.inverted = true;
->>>>>>> 9bfcc880
+				regex->ext.inverted = true;
 
 				// Debug output
-				if(config.debug & DEBUG_REGEX)
-				{
-					log_debug(DEBUG_REGEX, "   This regex will match in inverted mode.");
-				}
+				log_debug(DEBUG_REGEX, "   This regex will match in inverted mode.");
 			}
 			// options ";reply=NXDOMAIN", etc.
 			else if(sscanf(part, "reply=%16s", extra))
@@ -253,52 +215,52 @@
 				if(strcasecmp(extra, "NODATA") == 0)
 				{
 					type = "NODATA";
-					regex[index].ext.reply = REPLY_NODATA;
+					regex->ext.reply = REPLY_NODATA;
 				}
 				else if(strcasecmp(extra, "NXDOMAIN") == 0)
 				{
 					type = "NXDOMAIN";
-					regex[index].ext.reply = REPLY_NXDOMAIN;
+					regex->ext.reply = REPLY_NXDOMAIN;
 				}
 				else if(strcasecmp(extra, "REFUSED") == 0)
 				{
 					type = "REFUSED";
-					regex[index].ext.reply = REPLY_REFUSED;
+					regex->ext.reply = REPLY_REFUSED;
 				}
 				else if(strcasecmp(extra, "IP") == 0)
 				{
 					type = "IP";
-					regex[index].ext.reply = REPLY_IP;
-				}
-				else if(inet_pton(AF_INET, extra, &regex[index].ext.addr4) == 1)
+					regex->ext.reply = REPLY_IP;
+				}
+				else if(inet_pton(AF_INET, extra, &regex->ext.addr4) == 1)
 				{
 					// Custom IPv4 target
 					type = extra;
-					regex[index].ext.reply = REPLY_IP;
-					regex[index].ext.custom_ip4 = true;
-				}
-				else if(inet_pton(AF_INET6, extra, &regex[index].ext.addr6) == 1)
+					regex->ext.reply = REPLY_IP;
+					regex->ext.custom_ip4 = true;
+				}
+				else if(inet_pton(AF_INET6, extra, &regex->ext.addr6) == 1)
 				{
 					// Custom IPv6 target
 					type = extra;
-					regex[index].ext.reply = REPLY_IP;
-					regex[index].ext.custom_ip6 = true;
+					regex->ext.reply = REPLY_IP;
+					regex->ext.custom_ip6 = true;
 				}
 				else if(strcasecmp(extra, "NONE") == 0)
 				{
 					type = "NONE";
-					regex[index].ext.reply = REPLY_NONE;
+					regex->ext.reply = REPLY_NONE;
 				}
 				else
 				{
-					char msg[64] = { 0 };
-					snprintf(msg, sizeof(msg)-1, "Unknown reply type \"%s\"", extra);
-					logg_regex_warning(regextype[regexid], msg, dbidx, regexin);
+					if(asprintf(message, "Unknown reply type \"%s\"", extra) < 1)
+						log_err("Memory allocation failed in compile_regex()");
+					return false;
 				}
 
 				// Debug output
-				if(config.debug & DEBUG_REGEX && regex[index].ext.reply != REPLY_UNKNOWN)
-					logg("   This regex will result in a custom reply: %s", type);
+				if(regex->ext.reply != REPLY_UNKNOWN)
+					log_debug(DEBUG_REGEX, "   This regex will result in a custom reply: %s", type);
 			}
 			else
 			{
@@ -393,37 +355,27 @@
 		// Try to match the compiled regular expression against input
 		log_debug(DEBUG_REGEX, "Executing: index = %d, preg = %p, str = \"%s\", pmatch = %p", index, &regex[index].regex, input, &match);
 #ifdef USE_TRE_REGEX
-		int retval = tre_regexec(&regex[index].regex, input, 0, match, 0);
+		int retval = tre_regexec(&regex->regex, input, 0, match, 0);
 #else
-		int retval = regexec(&regex[index].regex, input, 0, NULL, 0);
+		int retval = regexec(&regex->regex, input, 0, NULL, 0);
 #endif
 		// regexec() returns REG_OK for a successful match or REG_NOMATCH for failure.
-		if ((retval == REG_OK && !regex[index].ext.inverted) ||
-		    (retval == REG_NOMATCH && regex[index].ext.inverted))
+		if ((retval == REG_OK && !regex->ext.inverted) ||
+		    (retval == REG_NOMATCH && regex->ext.inverted))
 		{
 			// Check possible additional regex settings
 			if(dns_cache != NULL)
 			{
 				// Check query type filtering
-				if(regex[index].ext.query_type != 0)
-				{
-					if((!regex[index].ext.query_type_inverted && regex[index].ext.query_type != dns_cache->query_type) ||
-					    (regex[index].ext.query_type_inverted && regex[index].ext.query_type == dns_cache->query_type))
+				if(regex->ext.query_type != 0)
+				{
+					if((!regex->ext.query_type_inverted && regex->ext.query_type != dns_cache->query_type) ||
+					    (regex->ext.query_type_inverted && regex->ext.query_type == dns_cache->query_type))
 					{
-<<<<<<< HEAD
-						log_debug(DEBUG_REGEX, "Regex %s (%u, DB ID %i) NO match: \"%s\" vs. \"%s\""
+						log_debug(DEBUG_REGEX, "Regex (DB ID %i) NO match: \"%s\" vs. \"%s\""
 						                       " (skipped because of query type %smatch)",
-						          regextype[regexid], index, regex[index].database_id,
-						          input, regex[index].string, regex[index].query_type_inverted ? "inversion " : "mis");
-=======
-						if(config.debug & DEBUG_REGEX)
-						{
-							logg("Regex %s (%u, DB ID %i) NO match: \"%s\" vs. \"%s\""
-								" (skipped because of query type %smatch)",
-							regextype[regexid], index, regex[index].database_id,
-							input, regex[index].string, regex[index].ext.query_type_inverted ? "inversion " : "mis");
-						}
->>>>>>> 9bfcc880
+						          regex->database_id, input, regex->string,
+						          regex->ext.query_type_inverted ? "inversion " : "mis");
 						continue;
 					}
 				}
@@ -566,7 +518,7 @@
 static void read_regex_table(const enum regex_type regexid)
 {
 	// Get table ID
-	const enum gravity_tables tableID = (regexid == REGEX_DENY) ? REGEX_BLACKLIST_TABLE : REGEX_WHITELIST_TABLE;
+	const enum gravity_tables tableID = (regexid == REGEX_DENY) ? REGEX_DENY_TABLE : REGEX_ALLOW_TABLE;
 
 	log_debug(DEBUG_DATABASE, "Reading regex %s from database", regextype[regexid]);
 
@@ -804,8 +756,7 @@
 	// Get internal regex ID from database regex ID
 	const int regexID = regex_id_from_database_id(dbID);
 
-	if(config.debug & DEBUG_REGEX)
-		logg("Regex: %d (database) -> %d (internal)", dbID, regexID);
+	log_debug(DEBUG_REGEX, "Regex: %d (database) -> %d (internal)", dbID, regexID);
 
 	// Check internal regex ID for validity, return early if negative
 	if(regexID < 0)
