--- conflicted
+++ resolved
@@ -67,7 +67,6 @@
 	// level, and the gravity database (initially and after gravity)
 	while(!killed)
 	{
-<<<<<<< HEAD
 		const time_t now = time(NULL);
 
 		// Move queries from non-blocking newdb into the larger memdb
@@ -93,11 +92,6 @@
 
 		// Store queries in on-disk database
 		if(now - lastDBsave >= (time_t)config.DBinterval)
-=======
-		sqlite3 *db = NULL;
-		time_t now = time(NULL);
-		if(now - lastDBsave >= config.DBinterval)
->>>>>>> 9bfcc880
 		{
 			// Update lastDBsave timer
 			lastDBsave = now - now%config.DBinterval;
@@ -110,13 +104,10 @@
 				export_queries_to_disk(false);
 				unlock_shm();
 
-<<<<<<< HEAD
 				// Intermediate cancellation-point
 				if(killed)
 					break;
 
-=======
->>>>>>> 9bfcc880
 				// Check if GC should be done on the database
 				if(DBdeleteoldqueries && config.maxDBdays != -1)
 				{
@@ -133,20 +124,10 @@
 				set_event(PARSE_NEIGHBOR_CACHE);
 		}
 
-<<<<<<< HEAD
 		// Intermediate cancellation-point
 		if(killed)
 			break;
 
-		// Update MAC vendor strings once a month (the MAC vendor
-		// database is not updated very often)
-		if(now % 2592000L == 0)
-			updateMACVendorRecords(db);
-
-		// Intermediate cancellation-point
-		if(killed)
-			break;
-=======
 		// Update MAC vendor strings once a month (the MAC vendor
 		// database is not updated very often)
 		if(now % 2592000L == 0)
@@ -155,7 +136,10 @@
 			updateMACVendorRecords(db);
 			DBCLOSE_OR_BREAK();
 		}
->>>>>>> 9bfcc880
+
+		// Intermediate cancellation-point
+		if(killed)
+			break;
 
 		// Parse ARP cache if requested
 		if(get_and_clear_event(PARSE_NEIGHBOR_CACHE))
@@ -165,11 +149,9 @@
 			DBCLOSE_OR_BREAK();
 		}
 
-<<<<<<< HEAD
 		// Intermediate cancellation-point
-		if(killed)
-			break;
-=======
+		BREAK_IF_KILLED();
+
 		// Import alias-clients
 		if(get_and_clear_event(REIMPORT_ALIASCLIENTS))
 		{
@@ -179,28 +161,20 @@
 			unlock_shm();
 			DBCLOSE_OR_BREAK();
 		}
->>>>>>> 9bfcc880
 
 		// Process database related event queue elements
 		if(get_and_clear_event(RELOAD_GRAVITY))
 			FTL_reload_all_domainlists();
 
-<<<<<<< HEAD
 		// Intermediate cancellation-point
-		if(killed)
-			break;
-=======
 		BREAK_IF_KILLED();
->>>>>>> 9bfcc880
 
 		// Reload privacy level from pihole-FTL config
 		if(get_and_clear_event(RELOAD_PRIVACY_LEVEL))
 			getPrivacyLevel();
 
-<<<<<<< HEAD
 		// Intermediate cancellation-point
-		if(killed)
-			break;
+		BREAK_IF_KILLED();
 
 		// Import alias-clients
 		if(get_and_clear_event(REIMPORT_ALIASCLIENTS))
@@ -210,10 +184,7 @@
 			unlock_shm();
 		}
 
-		dbclose(&db);
-=======
 		BREAK_IF_KILLED();
->>>>>>> 9bfcc880
 
 		// Sleep 1 sec
 		thread_sleepms(DB, 1000);
