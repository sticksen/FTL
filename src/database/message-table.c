--- conflicted
+++ resolved
@@ -249,16 +249,14 @@
 
 void logg_regex_warning(const char *type, const char *warning, const int dbindex, const char *regex)
 {
-<<<<<<< HEAD
 	if(warning == NULL)
 		warning = "No further info available";
-=======
+
 	// Only log regex errors/warnings in the main process to prevent errors
 	// being added multiple times to the database when a TCP worker
 	// (re)compiles a faulty regex
 	if(getpid() != main_pid())
 		return;
->>>>>>> f86297b1
 
 	// Log to pihole-FTL.log
 	logg("REGEX WARNING: Invalid regex %s filter \"%s\": %s",
