--- conflicted
+++ resolved
@@ -134,18 +134,16 @@
 	DEBUG_RESOLVER      = (1 << 15), /* 00000000 00000000 10000000 00000000 */
 	DEBUG_EDNS0         = (1 << 16), /* 00000000 00000001 00000000 00000000 */
 	DEBUG_CLIENTS       = (1 << 17), /* 00000000 00000010 00000000 00000000 */
-<<<<<<< HEAD
-	DEBUG_SUPERCLIENTS  = (1 << 17)  /* 00000000 00000100 00000000 00000000 */
-=======
-	DEBUG_EVENTS        = (1 << 18), /* 00000000 00000100 00000000 00000000 */
+	DEBUG_SUPERCLIENTS  = (1 << 18), /* 00000000 00000100 00000000 00000000 */
+	DEBUG_EVENTS        = (1 << 19), /* 00000000 00001000 00000000 00000000 */
 } __attribute__ ((packed));
 
 enum events {
 	RELOAD_GRAVITY,
 	RELOAD_PRIVACY_LEVEL,
 	RERESOLVE_HOSTNAMES,
+	REIMPORT_SUPERCLIENTS,
 	EVENTS_MAX
->>>>>>> 323c40ce
 } __attribute__ ((packed));
 
 #endif // ENUMS_H