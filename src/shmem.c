--- conflicted
+++ resolved
@@ -16,13 +16,8 @@
 #include "config/config.h"
 // data getter functions
 #include "datastructure.h"
-<<<<<<< HEAD
 // fifologData
 #include "fifo.h"
-// statvfs()
-#include <sys/statvfs.h>
-=======
->>>>>>> d987d3c4
 // get_num_regex()
 #include "regex_r.h"
 // sleepms()
@@ -629,13 +624,8 @@
 	{
 		log_info("Creating shared memory with name \"%s\" and size %zu (%s)", name, size, df);
 	}
-<<<<<<< HEAD
-	if(percentage > SHMEM_WARN_LIMIT)
-		log_warn("More than %u%% of "SHMEM_PATH" is used", SHMEM_WARN_LIMIT);
-=======
 	if(config.check.shmem > 0 && percentage > config.check.shmem)
 		log_resource_shortage(-1.0, 0, percentage, -1, SHMEM_PATH, df);
->>>>>>> d987d3c4
 
 	SharedMemory sharedMemory = {
 		.name = name,
@@ -776,13 +766,8 @@
 		log_debug(DEBUG_SHMEM, "Remapping \"%s\" from %zu to (%zu * %zu) == %zu",
 		          sharedMemory->name, sharedMemory->size, size1, size2, size);
 
-<<<<<<< HEAD
-	if(percentage > SHMEM_WARN_LIMIT)
-		log_warn("WARNING: More than %u%% of "SHMEM_PATH" is used", SHMEM_WARN_LIMIT);
-=======
 	if(config.check.shmem > 0 && percentage > config.check.shmem)
 		log_resource_shortage(-1.0, 0, percentage, -1, SHMEM_PATH, df);
->>>>>>> d987d3c4
 
 	// Resize shard memory object if requested
 	// If not, we only remap a shared memory object which might have changed
