--- conflicted
+++ resolved
@@ -23,12 +23,9 @@
 #include "capabilities.h"
 #include "database/gravity-db.h"
 #include "timers.h"
-<<<<<<< HEAD
 // http_terminate()
 #include "webserver/webserver.h"
-=======
 #include "procps.h"
->>>>>>> 2999e2b5
 
 char * username;
 bool needGC = false;
