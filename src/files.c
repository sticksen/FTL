--- conflicted
+++ resolved
@@ -67,7 +67,11 @@
 
 bool get_database_stat(struct stat *st)
 {
-	return stat(config.files.database, st) != 0;
+	if(stat(config.files.database, st) == 0)
+		return true;
+
+	log_err("Cannot stat %s: %s", config.files.database, strerror(errno));
+	return false;
 }
 
 unsigned long long get_FTL_db_filesize(void)
@@ -152,11 +156,7 @@
 		format_memory_size(prefix, (unsigned long long)st.st_size, &formatted);
 
 		// Log output for this file
-<<<<<<< HEAD
-		log_info("%s %-15s %3.0f%s  %s", permissions, usergroup, formated, prefix, filename);
-=======
-		logg("%s %-15s %3.0f%s  %s", permissions, usergroup, formatted, prefix, filename);
->>>>>>> 90215786
+		log_info("%s %-15s %3.0f%s  %s", permissions, usergroup, formatted, prefix, filename);
 	}
 
 	log_info("---------------------------------------------------");
