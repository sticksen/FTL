--- conflicted
+++ resolved
@@ -78,14 +78,6 @@
 			continue;
 
 		if(strcmp(getstr(upstream->ippos), upstreamString) == 0 && upstream->port == port)
-<<<<<<< HEAD
-		{
-			if(count)
-			{
-				upstream->count++;
-			}
-=======
->>>>>>> 2999e2b5
 			return upstreamID;
 	}
 	// This upstream server is not known
@@ -590,6 +582,8 @@
 			return "RETRIED";
 		case QUERY_RETRIED_DNSSEC:
 			return "RETRIED_DNSSEC";
+		case QUERY_IN_PROGRESS:
+			return "IN_PROGRESS";
 		case QUERY_STATUS_MAX:
 		default:
 			return "STATUS_MAX";
