--- conflicted
+++ resolved
@@ -116,13 +116,6 @@
 		// false = do not create a new record if the client is
 		//         unknown (only DNS requesting clients do this)
 		int clientID = findClientID(ip, false);
-<<<<<<< HEAD
-
-		// This client is known (by its IP address) to pihole-FTL if
-		// findClientID() returned a non-negative index
-		bool clientKnown = clientID >= 0;
-=======
->>>>>>> c8260d20
 
 		// Get hostname of this client if the client is known
 		const char *hostname = "";
