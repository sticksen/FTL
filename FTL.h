--- conflicted
+++ resolved
@@ -107,11 +107,8 @@
 	char* port;
 	char* db;
 	char* socketfile;
-<<<<<<< HEAD
 	char* gravitydb;
-=======
 	char* macvendordb;
->>>>>>> 9094d79c
 } FTLFileNamesStruct;
 
 typedef struct {
